<<<<<<< HEAD
=======
import time
from typing import Any, Dict

import requests
from bs4 import BeautifulSoup
from litellm.utils import trim_messages

from marble.environments.base_env import BaseEnvironment


class WebEnvironment(BaseEnvironment):
    def __init__(self, config: Dict[str, Any], name: str="WebEnv"):
        """
        Initialize the WebEnvironment.
        Args:
            name (str): The name of the environment.
        """
        super().__init__(name, config)
        self.last_visited_timestamp: float = 0
        self.last_visited_url: str = ""
        self.web_cache: Dict[str, str] = {}  # Cache for storing webpage content

        # Register the fetch_webpage action
        fetch_webpage_description = {
            "type": "function",
            "function": {
                "name": "fetch_webpage",
                "description": "Fetches the content of a webpage from a given URL. The function includes rate limiting and caching to avoid excessive requests.",
                "parameters": {
                    "type": "object",
                    "properties": {
                        "url": {
                            "type": "string",
                            "description": "The URL of the webpage to fetch. Must be a valid HTTP/HTTPS URL.",
                        }
                    },
                    "required": ["url"],
                    "additionalProperties": False
                }
            }
        }
        self.register_action("fetch_webpage", handler=self._fetch_webpage_handler, description=fetch_webpage_description)

    def extract_text_from_html(self, html_content: str) -> str:
        """
        Extract meaningful text content from HTML.

        Args:
            html_content (str): Raw HTML content

        Returns:
            str: Extracted text content
        """
        soup = BeautifulSoup(html_content, 'html.parser')

        # Remove script and style elements
        for script in soup(["script", "style"]):
            script.decompose()

        # Get text content
        text = soup.get_text(separator=' ', strip=True)

        # Clean up whitespace
        lines = (line.strip() for line in text.splitlines())
        chunks = (phrase.strip() for line in lines for phrase in line.split("  "))
        text = ' '.join(chunk for chunk in chunks if chunk)

        return text

    def _fetch_webpage_handler(self, url: str = "") -> Dict[str, Any]:
        """
        Action handler to fetch a webpage.
        Args:
            url (str): url to fetch
        Returns:
            Dict[str, Any]: The result of the action, including the webpage content.
        """
        if not url:
            return {
                "success": False,
                "error-msg": "URL is required to fetch a webpage."
            }

        # Check if the URL is already cached
        if url in self.web_cache:
            content = self.web_cache[url]
        else:
            # Set up a browser-like User-Agent
            headers = {
                'User-Agent': 'Mozilla/5.0 (Windows NT 10.0; Win64; x64) AppleWebKit/537.36 (KHTML, like Gecko) Chrome/114.0.0.0 Safari/537.36 Edg/114.0.0.0'
            }

            while time.time() - self.last_visited_timestamp < 1:
                time.sleep(0.5)

            try:
                response = requests.get(url, headers=headers, timeout=5.0)  # 5 second timeout
                response.raise_for_status()  # Raise an error for bad responses
                content = response.text
                self.web_cache[url] = content
                self.last_visited_url = url
                self.last_visited_timestamp = time.time()
            except requests.RequestException as e:
                return {
                    "success": False,
                    "error-msg": str(e),
                }

        # Extract text content and trim it
        extracted_text = self.extract_text_from_html(content)
        trimmed_content = trim_messages(
            [{"role": "assistant", "content": extracted_text}],
            "gpt-3.5-turbo",
            max_tokens=2048
        )[0]["content"]

        return {
            "success": True,
            "error-msg": "",
            "url": self.last_visited_url,
            "content": trimmed_content
        }

    def get_state(self) -> Dict[str, Any]:
        """
        Get the current environment state.
        Returns:
            Dict[str, Any]: The current environment state.
        """
        return {
            "url": self.last_visited_url,
            "content": self.web_cache[self.last_visited_url] if self.last_visited_url else ""
        }
>>>>>>> c55fff45
<|MERGE_RESOLUTION|>--- conflicted
+++ resolved
@@ -1,5 +1,3 @@
-<<<<<<< HEAD
-=======
 import time
 from typing import Any, Dict
 
@@ -132,5 +130,4 @@
         return {
             "url": self.last_visited_url,
             "content": self.web_cache[self.last_visited_url] if self.last_visited_url else ""
-        }
->>>>>>> c55fff45
+        }