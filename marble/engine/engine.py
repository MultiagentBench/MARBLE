--- conflicted
+++ resolved
@@ -319,13 +319,7 @@
                 else:
                     continue_simulation = self.planner.decide_next_step(agents_results)
                 iteration_data["continue_simulation"] = continue_simulation
-<<<<<<< HEAD
-
                 summary_data["iterations"].append(iteration_data)
-
-=======
-                summary_data["iterations"].append(iteration_data)
->>>>>>> afdebee6
                 if not continue_simulation:
                     self.logger.info("EnginePlanner decided to terminate the simulation.")
                     break
@@ -334,10 +328,6 @@
                 # if self.environment.is_task_completed():
                 #     self.logger.info("Task has been completed successfully.")
                 #     break
-<<<<<<< HEAD
-                
-=======
->>>>>>> afdebee6
             # At the end, add the scores to summary_data
             summary_data["planning_scores"] = self.evaluator.metrics["planning_score"]
             summary_data["communication_scores"] = self.evaluator.metrics["communication_score"]
