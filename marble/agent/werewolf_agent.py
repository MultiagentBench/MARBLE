--- conflicted
+++ resolved
@@ -1,21 +1,17 @@
 import json
+import logging
 import logging
 import os
 import time
 from typing import Any, Dict
 
+from typing import Any, Dict
+
 import yaml
-<<<<<<< HEAD
 import logging
 from typing import Any, Dict
 from marble.utils.eventbus import EventBus # 假设 BaseAgent 在 base_agent_module 中
-=======
->>>>>>> 1f410e1a
 from openai import OpenAI
-
-from ..environments.werewolf_env import EventBus, WerewolfEnv
-
-
 class WerewolfAgent:
     """
     WerewolfAgent class without calling BaseAgent's __init__.
@@ -24,6 +20,7 @@
     def __init__(self, config: Dict[str, Any], role: str, log_path: str, event_bus: EventBus, shared_memory: Dict[str, Any], env: any, number: int):
         """
         Custom initialization for WerewolfAgent without calling BaseAgent's __init__.
+
 
         Args:
             config (dict): Configuration for the agent.
@@ -41,24 +38,17 @@
         self.id = self.agent_id
         assert isinstance(self.agent_id, str), "agent_id must be a string"
 
+
         self.role = role  # 设置角色
-<<<<<<< HEAD
         self.agent_number = number
         # 保存环境实例
         self.env = env
         # 共享内存文件路径
         self.shared_memory = shared_memory
         
-=======
-
-        # 保存环境实例
-        self.env = env
-        # 共享内存文件路径
-        self.shared_memory = shared_memory_path
-
->>>>>>> 1f410e1a
         # 创建一个独立的 logger
         self.logger = self._create_logger(self.agent_id)
+
 
         # 设置日志文件的路径
         self.log_file_path = os.path.join(log_path, f"{self.agent_number}-{self.role}-{self.agent_id}_log.txt")
@@ -80,6 +70,7 @@
 
         Args:
             agent_id (str): 当前 Agent 的 ID。
+
 
         Returns:
             logging.Logger: 与 agent_id 绑定的日志记录器。
@@ -96,6 +87,7 @@
         if not logger.handlers:  # 避免重复添加处理器
             logger.addHandler(handler)
 
+
         return logger
 
     def _initialize_log_file(self) -> None:
@@ -103,11 +95,7 @@
         初始化日志文件。如果文件不存在则创建，不记录任何内容。
         """
         if not os.path.exists(self.log_file_path):
-<<<<<<< HEAD
             with open(self.log_file_path, 'w', encoding='utf-8') as log_file:
-=======
-            with open(self.log_file_path, 'w'):
->>>>>>> 1f410e1a
                 pass  # 创建空的日志文件，不写入内容
 
     def _log_and_save(self, log_entry: str) -> None:
@@ -135,9 +123,11 @@
         with open(self.log_file_path, 'a', encoding='utf-8') as log_file:
             log_file.write(log_entry + "\n")
 
+
     def act(self, event: Dict[str, Any]) -> Dict[str, Any]:
         """
         Agent takes an action based on the received event.
+
 
         Args:
             event (Dict[str, Any]): The event that triggers an action.
@@ -148,6 +138,7 @@
 
         event_type = event.get("event_type", "")
         reply_event_type = f"reply_{event_type}"  # 将事件类型格式化为 reply_<event_type>
+
 
         # Initialize result as no_action in expected event format
         result = {"event_type": "reply_no_action", "sender": self.agent_id, "recipients": [], "content": {}}
@@ -181,11 +172,13 @@
 
         self._write_log_entry(str(result_content))
 
+
         return result
 
     def receive_communication(self, event: Dict[str, Any], debug: bool = False) -> None:
         """
         Receive communication (from EventBus) and process the event.
+
 
         Args:
             event (Dict[str, Any]): The event data received (e.g., other players' actions, state updates).
@@ -216,7 +209,6 @@
         if debug:
             self.logger.info(f"Agent {self.agent_id} is in the alive players list: {alive_players}")
 
-<<<<<<< HEAD
         # 检查事件类型是否需要特殊条件
         event_type = event.get("event_type")
         if event_type in ["decide_speech_order", "decide_badge_flow"]:
@@ -227,22 +219,13 @@
                 return
             if debug:
                 self.logger.info(f"Agent {self.agent_id} processing special event '{event_type}' with badge_count: {badge_count}.")
-=======
-        # 针对警长的特殊事件，确保 agent 持有警徽才能执行
-        if event_type == "decide_speech_order" or event_type == "decide_badge_flow":
-            if self.shared_memory["private_state"]["players"][self.agent_id]["status"].get("badge_count", 0) != 1:
-                return
->>>>>>> 1f410e1a
 
         # 执行动作并返回 action
         if debug:
             self.logger.info(f"Agent {self.agent_id} preparing to act on event '{event_type}'.")
         action = self.act(event)
-<<<<<<< HEAD
         if debug:
             self.logger.info(f"Agent {self.agent_id} generated action: {action}")
-=======
->>>>>>> 1f410e1a
 
         # 发布动作
         self._publish_action(action)
@@ -252,6 +235,7 @@
     def _publish_action(self, action: str) -> None:
         """
         Publish the action decided by the agent.
+
 
         Args:
             action (str): The action to publish.
@@ -279,9 +263,11 @@
                 if rounds > 3:
                     raise Exception("Chat Completion failed too many times")
 
+
     def _wolf_action(self, event: Dict[str, Any]) -> Dict[str, Any]:
         """
         Process werewolf-specific actions based on the event type (werewolf_action or werewolf_discussion).
+
 
         Args:
             event (Dict[str, Any]): The event data received (with event_type "werewolf_action" or "werewolf_discussion").
@@ -311,17 +297,9 @@
 
         # Step 4: 读取共享内存中的游戏状态
         try:
-<<<<<<< HEAD
                 
             public_state = self.shared_memory.get("public_state", {})
             private_state = self.shared_memory.get("private_state", {}).get("players", {}).get(self.agent_id, {})
-=======
-            with open(self.shared_memory, 'r') as f:
-                shared_memory = json.load(f)
-
-            public_state = shared_memory.get("public_state", {})
-            private_state = shared_memory.get("private_state", {}).get("players", {}).get(self.agent_id, {})
->>>>>>> 1f410e1a
             personal_event_log = private_state.get("personal_event_log", "")
 
             # 构建游戏状态（从 public_state 中）
@@ -340,6 +318,7 @@
 
         # Step 5: 针对 werewolf_action 和 werewolf_discussion 分别填充 prompt
         filled_prompt = ""
+
 
             # Werewolf Action: 第一次选择目标
         if event_type == "werewolf_action":
@@ -391,6 +370,7 @@
 
         Args:
             action (Dict[str, Any]): The action dict, which includes "event_type" (e.g., "witch_action", "guard_action", "seer_action")
+            action (Dict[str, Any]): The action dict, which includes "event_type" (e.g., "witch_action", "guard_action", "seer_action")
                                     and other relevant details like "night_info", "content", etc.
 
         Returns:
@@ -398,6 +378,7 @@
         """
         # Step 1: Get the event type from the action dictionary
         event_type = action.get("event_type", "")
+
 
         # Step 2: Define YAML path based on the action type
         yaml_paths = {
@@ -431,17 +412,9 @@
 
         # Step 4: Read from shared memory (public and private)
         try:
-<<<<<<< HEAD
                     
             public_state = self.shared_memory.get("public_state", {})
             private_state = self.shared_memory.get("private_state", {}).get("players", {}).get(self.agent_id, {})
-=======
-            with open(self.shared_memory, 'r') as f:
-                shared_memory = json.load(f)
-
-            public_state = shared_memory.get("public_state", {})
-            private_state = shared_memory.get("private_state", {}).get("players", {}).get(self.agent_id, {})
->>>>>>> 1f410e1a
             personal_event_log = private_state.get("personal_event_log", "")
 
             # Build game state (from public_state)
@@ -544,14 +517,8 @@
         # For Vote for Sheriff Action
         elif event_type == "vote_for_sheriff":
             # Fetch election log and candidate list
-<<<<<<< HEAD
             election_log = action['content'].get('election_log', "None")
             candidate_list = action['content'].get('candidate_list', "None")
-=======
-            election_log = "\n".join([f"{info['player']}: {info['speech']}"
-                                    for info in action['content'].get('election_log', [])])
-            candidate_list = ", ".join(action['content'].get('candidate_list', []))
->>>>>>> 1f410e1a
 
             # Fill in specific placeholders for vote_for_sheriff
             filled_prompt = prompt_template.replace("<<public_chat>>", public_chat)
@@ -593,7 +560,6 @@
         elif event_type == "vote_action":
 
             filled_prompt = prompt_template.replace("<<public_chat>>", public_chat)
-<<<<<<< HEAD
             filled_prompt = filled_prompt.replace("<<game_state>>", json.dumps(game_state, indent=2))       
  
         elif event_type == "last_words":
@@ -611,14 +577,6 @@
             filled_prompt = prompt_template.replace("<<public_chat>>", public_chat)
             filled_prompt = filled_prompt.replace("<<game_state>>", json.dumps(game_state, indent=2))
             
-=======
-            filled_prompt = filled_prompt.replace("<<game_state>>", json.dumps(game_state, indent=2))
-        else:
-
-            filled_prompt = prompt_template.replace("<<public_chat>>", public_chat)
-            filled_prompt = filled_prompt.replace("<<game_state>>", json.dumps(game_state, indent=2))
-
->>>>>>> 1f410e1a
         # Step 6: Create messages to pass to the tool
         messages = [
             {'role': 'system', 'content': action_template.get('system', '')},
