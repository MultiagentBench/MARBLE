--- conflicted
+++ resolved
@@ -16,13 +16,11 @@
 types-pyyaml = "6.0.12.20240917"
 types-requests = "2.32.0.20240914"
 scikit-learn = "^1.5.2"
-<<<<<<< HEAD
 flask = "^3.0.3"
 javascript = "^1!1.2.1"
 names = "^0.3.0"
 levenshtein = "^0.26.1"
 waitress = "^3.0.1"
-=======
 beautifulsoup4 = "^4.12.3"
 keybert = "^0.8.5"
 arxiv = "^2.1.3"
@@ -31,7 +29,6 @@
 tqdm = "^4.67.0"
 semanticscholar = "^0.8.4"
 requests = "^2.32.3"
->>>>>>> 47860c42
 
 
 [tool.poetry.group.dev.dependencies]
